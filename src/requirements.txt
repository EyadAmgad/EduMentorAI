# Core Django framework
django
djangorestframework
django-cors-headers
<<<<<<< HEAD
python-decouple
django-allauth

# Database and Caching
=======
django-allauth

# Configuration
python-decouple

# Database and Caching  
>>>>>>> f595f919
psycopg2-binary
django-redis
redis

<<<<<<< HEAD
# File processing and slide generation
PyPDF2==3.0.1
python-docx==0.8.11
python-pptx==0.6.21
=======
# File processing
PyMuPDF
PyPDF2
python-docx
python-pptx
>>>>>>> f595f919

# AI and ML libraries
langchain
sentence-transformers
faiss-cpu
numpy

# Supabase integration
supabase

# HTTP Requests
requests

# Production utilities
<<<<<<< HEAD
gunicorn
=======
>>>>>>> f595f919
whitenoise
python-dotenv<|MERGE_RESOLUTION|>--- conflicted
+++ resolved
@@ -2,35 +2,19 @@
 django
 djangorestframework
 django-cors-headers
-<<<<<<< HEAD
+django-allauth
 python-decouple
-django-allauth
 
 # Database and Caching
-=======
-django-allauth
-
-# Configuration
-python-decouple
-
-# Database and Caching  
->>>>>>> f595f919
 psycopg2-binary
 django-redis
 redis
 
-<<<<<<< HEAD
 # File processing and slide generation
+PyMuPDF
 PyPDF2==3.0.1
 python-docx==0.8.11
 python-pptx==0.6.21
-=======
-# File processing
-PyMuPDF
-PyPDF2
-python-docx
-python-pptx
->>>>>>> f595f919
 
 # AI and ML libraries
 langchain
@@ -45,9 +29,6 @@
 requests
 
 # Production utilities
-<<<<<<< HEAD
 gunicorn
-=======
->>>>>>> f595f919
 whitenoise
 python-dotenv